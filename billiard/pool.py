--- conflicted
+++ resolved
@@ -480,11 +480,7 @@
 
         try:
             _kill(job._worker_pid, SIG_SOFT_TIMEOUT)
-<<<<<<< HEAD
         except OSError as exc:
-=======
-        except OSError, exc:
->>>>>>> f8fabb07
             if exc.errno != errno.ESRCH:
                 raise
 
@@ -921,13 +917,8 @@
         # but we have no way to accurately tell if it did.  So we wait for
         # _lost_worker_timeout seconds before we mark the job with
         # WorkerLostError.
-<<<<<<< HEAD
         for job in [job for job in list(self._cache.values())
-                if not job.ready() and job._worker_lost]:
-=======
-        for job in [job for job in self._cache.values()
                     if not job.ready() and job._worker_lost]:
->>>>>>> f8fabb07
             now = now or time.time()
             lost_time, lost_ret = job._worker_lost
             if now - lost_time > job._lost_worker_timeout:
