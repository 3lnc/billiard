--- conflicted
+++ resolved
@@ -257,7 +257,9 @@
                 x += ', exitprority=' + str(self._key[0])
             return x + '>'
 
-    def _run_finalizers(minpriority=None):  # noqa
+    def _run_finalizers(minpriority=None,
+                        _finalizer_registry=_finalizer_registry,
+                        sub_debug=sub_debug):  # noqa
         """Run all finalizers whose exit priority is not None
         and at least minpriority'.
 
@@ -292,86 +294,12 @@
         '''
         return _exiting or _exiting is None
 
-    def _exit_function():  # noqa
+    def _exit_function(info=info, debug=debug,
+                       _run_finalizers=_run_finalizers,
+                       active_children=active_children):  # noqa
         '''
         Clean up on exit
         '''
-<<<<<<< HEAD
-=======
-        return self._key in _finalizer_registry
-
-    def __repr__(self):
-        try:
-            obj = self._weakref()
-        except (AttributeError, TypeError):
-            obj = None
-
-        if obj is None:
-            return '<Finalize object, dead>'
-
-        x = '<Finalize object, callback=%s' % \
-            getattr(self._callback, '__name__', self._callback)
-        if self._args:
-            x += ', args=' + str(self._args)
-        if self._kwargs:
-            x += ', kwargs=' + str(self._kwargs)
-        if self._key[0] is not None:
-            x += ', exitprority=' + str(self._key[0])
-        return x + '>'
-
-
-def _run_finalizers(minpriority=None,
-                    _finalizer_registry=_finalizer_registry,
-                    sub_debug=sub_debug, error=error):
-    '''
-    Run all finalizers whose exit priority is not None and at least minpriority
-
-    Finalizers with highest priority are called first; finalizers with
-    the same priority will be called in reverse order of creation.
-    '''
-    if minpriority is None:
-        f = lambda p: p[0][0] is not None
-    else:
-        f = lambda p: p[0][0] is not None and p[0][0] >= minpriority
-
-    items = [x for x in _finalizer_registry.items() if f(x)]
-    items.sort(reverse=True)
-
-    for key, finalizer in items:
-        sub_debug('calling %s', finalizer)
-        try:
-            finalizer()
-        except Exception:
-            if not error("Error calling finalizer %r", finalizer,
-                         exc_info=True):
-                import traceback
-                traceback.print_exc()
-
-    if minpriority is None:
-        _finalizer_registry.clear()
-
-
-def is_exiting():
-    '''
-    Returns true if the process is shutting down
-    '''
-    return _exiting or _exiting is None
-
-
-def _exit_function(info=info, debug=debug,
-                   active_children=active_children,
-                   _run_finalizers=_run_finalizers):
-    '''
-    Clean up on exit
-    '''
-
-    global _exiting
-
-    info('process shutting down')
-    debug('running all "atexit" finalizers with priority >= 0')
-    _run_finalizers(0)
->>>>>>> b1ddce7b
-
         global _exiting
 
         info('process shutting down')
