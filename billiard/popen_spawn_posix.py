--- conflicted
+++ resolved
@@ -68,11 +68,7 @@
             )
             self.sentinel = parent_r
             with io.open(parent_w, 'wb', closefd=False) as f:
-<<<<<<< HEAD
-                f.write(fp.getbuffer())
-=======
                 f.write(fp.getvalue())
->>>>>>> 8a73081e
         finally:
             if parent_r is not None:
                 util.Finalize(self, os.close, (parent_r,))
