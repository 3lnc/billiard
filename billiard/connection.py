--- conflicted
+++ resolved
@@ -1,18 +1,8 @@
-<<<<<<< HEAD
-
-=======
 from __future__ import absolute_import
->>>>>>> f8fabb07
-
 
 import sys
 
 if sys.version_info[0] == 3:
     from multiprocessing.connection import *  # noqa
 else:
-<<<<<<< HEAD
-    from ._connection import *
-
-=======
-    from ._connection import *                # noqa
->>>>>>> f8fabb07
+    from ._connection import *                # noqa